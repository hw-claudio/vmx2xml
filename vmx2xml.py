#! /usr/bin/env python3
#
# Copyright (c) 2024 SUSE LLC
# Written by Claudio Fontana <claudio.fontana@suse.com>
#
# Currently requires virt-install 2.2 and recommends 4.0
# also requires qemu-img, guestfs_adjust.
#
# This tool is mostly used to configure the xml so that it more closely matches
# the configuration pre-conversion.
#

import sys
import os
import re
import subprocess
import argparse
import glob
from os.path import join
from collections import defaultdict
import logging
import shutil
import tempfile
import filecmp
import struct
import time

log: logging.Logger = logging.getLogger(__name__)
program_version: str = "0.1"

def log_disable_nl() -> None:
    global log
    handler: logging.StreamHandler = log.handlers[0]
    handler.terminator = ""


def log_enable_nl() -> None:
    global log
    handler: logging.StreamHandler = log.handlers[0]
    handler.terminator = "\n"


def virt_inspector(path: str) -> dict:
    args: list = [ "virt-inspector", "--no-icon", "--no-applications", "--echo-keys", path ]
    osd: dict = { "name": '', "osinfo": '' }

    log.debug("%s", args)
    p = subprocess.Popen(args, stdout=subprocess.PIPE, stderr=subprocess.DEVNULL, encoding='utf-8')
    (s, _) = p.communicate()

    if (p.returncode != 0):
        log.error("%s could not be inspected.", path)
        return osd

    name_m = re.search(r"^\s*<name>(.+)</name>\s*$", s, flags=re.MULTILINE)
    osinfo_m = re.search(r"\s*<osinfo>(.+)</osinfo>\s*$", s, flags=re.MULTILINE)
    if (name_m):
        osd["name"] = name_m.group(1)
    if (osinfo_m):
        osd["osinfo"] = osinfo_m.group(1)

    log.debug("[OS DATA] %s %s", osd["name"], osd["osinfo"])
    return osd


def v2v_img_convert(vmdk: str, qcow: str) -> None:
    dirname: str = os.path.dirname(qcow)
    args: list = [ "virt-v2v", "--root=first", "-i", "disk", "-o", "disk", "-of", "qcow2", "-os", dirname ]

    if (log.level > logging.WARNING):
        args.append("--quiet")
    if (log.level <= logging.DEBUG):
        args.extend(["--verbose", "-x"])
    args.append(vmdk)

    log.debug("%s", args)
    p = subprocess.run(args, stdout=subprocess.DEVNULL, encoding='utf-8')

    if (p.returncode == 0):
        log.info("virt-v2v: reports success converting disk %s", vmdk)
    else:
        log.warning("virt-v2v: reports failure converting disk %s", vmdk)

    # Now rename to the name we want
    srcnames: list = glob.glob(qcow[0:-len(".qcow2")] + "-sd*")
    if (len(srcnames) != 1):
        log.critical("could not find the generated disk %s", qcow)
        sys.exit(1)
    os.rename(srcnames[0], qcow)


# there is no annotation for Tempfile, so return type is unknown
def qemu_img_create_overlay(vmdk: str):
    tmp = tempfile.NamedTemporaryFile()
    args: list = ["qemu-img", "create", "-b", vmdk, '-F', 'vmdk', '-f', 'qcow2']
    if (log.level > logging.DEBUG):
        args.append("-q")
    args.append(tmp.name)
    log.debug("%s", args)
    p = subprocess.run(args, stdout=sys.stderr, check=True)
    return tmp


def qemu_img_create(qcow: str, vsize: int) -> None:
    args: list = ["qemu-img", "create", "-f", "qcow2" ]
    if (log.level > logging.DEBUG):
        args.append("-q")
    args.extend([qcow, str(vsize)])
    log.debug("%s", args)
    p = subprocess.run(args, stdout=sys.stderr, check=True)


def qemu_img_copy(vmdk: str, qcow: str) -> None:
    args: list = [ "qemu-img", "convert", "-O", "qcow2" ]
    if (log.getEffectiveLevel() <= logging.WARNING):
        args.append("-p")
    args.extend([vmdk, qcow])

    log.debug("%s", args)
    p = subprocess.run(args, check=True)


def qemu_img_info(vmdk: str) -> int:
    args: list = ["qemu-img", "info", "-U", vmdk ]

    log.debug("%s", args)
    p = subprocess.Popen(args, stdout=subprocess.PIPE, encoding='utf-8')
    (s, _) = p.communicate()
    if (p.returncode != 0):
        log.critical("qemu-img info command failed!")
        sys.exit(1)
    # sorry, human output is way easier to parse than the json file.
    vsize_m = re.search(r"^virtual size:.*\((\d+) bytes\)", s, flags=re.MULTILINE)
    if (not vsize_m):
        log.critical("qemu-img info output could not be parsed!")
        sys.exit(1)
    return int(vsize_m.group(1))


def qemu_img_convert(sourcepath: str, targetpath: str) -> None:
    tmp = qemu_img_create_overlay(sourcepath)
    guestfs_adjust(tmp.name, False)
    qemu_img_copy(tmp.name, targetpath)
    tmp.close()


def qemu_kill_nbd(pid: int) -> None:
    os.kill(pid, 15)


def qemu_nbd_create(s: str, overlay: bool) -> tuple:
    tmp = tempfile.NamedTemporaryFile(delete=False)
    args: list = [ "qemu-nbd", "-t", "--shared=0", "--discard=unmap", "--socket", tmp.name ]
    if (overlay):
        args.append("-s")
    args.append(s)
    log.debug("%s", args)
    pid: int = os.fork()
    if (pid == 0):
        os.execvp(args[0], args)
    args: list = [ "nbdinfo", f"nbd+unix:///?socket={tmp.name}" ]
    while True:
        log.debug("%s", args)
        p = subprocess.run(args, check=False)
        if (p.returncode == 0):
            break
        time.sleep(1)
    return (tmp, pid)


def qemu_nbd_copy(sin: str, sout: str) -> None:
    args: list = [ "nbdcopy", f"nbd+unix:///?socket={sin}", f"nbd+unix:///?socket={sout}", '--requests=64', '--flush', '--progress' ]
    args.extend(["--threads=0", "--connections=4", "--sparse=65536", "--request-size=524288", "--queue-size=33554432"])

    log.debug("%s", args)
    p = subprocess.run(args, check=True)


def qemu_nbd_convert(sourcepath: str, targetpath: str, adjust: bool) -> None:
    (sin, pidin) = qemu_nbd_create(sourcepath, adjust)
    if (adjust):
        guestfs_adjust(sin.name, True)
    vsize: int = qemu_img_info(sourcepath)
    qemu_img_create(targetpath, vsize)
    (sout, pidout) = qemu_nbd_create(targetpath, False)
    qemu_nbd_copy(sin.name, sout.name)
    sin.close()
    sout.close()
    os.remove(sin.name)
    os.remove(sout.name)
    qemu_kill_nbd(pidin)
    qemu_kill_nbd(pidout)


# translate string using a passed dictionary
def translate(dictionary: defaultdict, s: str) -> str:
    if (s not in dictionary):
        return ""
    return dictionary[s]


def parse_boolean(s: str) -> bool:
    s = s.lower()
    if (s == "true"):
        return True
    else:
        return False


# parse a Reference to a filename in the VMX
def parse_filename_ref(s: str, datastores: dict, translate_qcow2: bool) -> list:
    # an empty string is valid, not really present.
    if (not s):
        return [None, None]

    basename: str = os.path.basename(s)
    log_disable_nl()
    log.info("[DISK] %s => ", basename)
    log_enable_nl()

    if (s.startswith("/vmfs/devices")):
        log.error("VM references a local device, this cannot work! Ignoring.")
        return [None, None]

    # find the file referenced by the vmx in the locally reachable filesystem
    paths: list = [None, None]

    # a relative path is relative to the VM directory
    if not (os.path.isabs(s)):
        log.info("looking in datastore '.' %s", datastores["."])
        paths = find_file_ref(basename, datastores["."][0], datastores["."], False)
    if (not all(paths)):
        dirname: str = os.path.dirname(s)
        for ref in datastores:
            # skip special datastores that are considered before and after this loop.
            if (ref == "." or ref == ".."):
                continue
            log.info("looking in datastore %s", datastores[ref])
            sourcedir = datastores[ref][0]
            log.debug(f're.subn("^{ref}", "{sourcedir}", {dirname}, count=1')
            (match, n) = re.subn(f"^{ref}", sourcedir, dirname, count=1)
            if (n == 1):
                log.debug('[MATCH] %s', match)
                paths = find_file_ref(basename, match, datastores[ref], True)
                break
            else:
                log.debug('[NO MATCH]')

    # last fallback is to check this datastore
    if (not all (paths)):
        log.info("looking in datastore '..' %s", datastores[".."])
        paths = find_file_ref(basename, datastores[".."][0], datastores[".."], False)
    if (not all (paths)):
        log.critical("\n%s NOT FOUND, datastores %s", basename, datastores)
        sys.exit(1)

    if (translate_qcow2):
        (match, is_qcow) = re.subn(r"\.vmdk$", ".qcow2", paths[1], count=1, flags=re.IGNORECASE)
        if (is_qcow == 1):
            paths[1] = match

    log.info("%s", paths)
    return paths


def parse_genid(genid: int, genidx: int) -> str:
    # e9392370-2917-565e-692b-d057f46512d6
    if (genid == 0 and genidx == 0):
        return ""
    packed_num = struct.pack('>q', genid)
    ugenid = struct.unpack('>Q', packed_num)[0]
    packed_num = struct.pack('>q', genidx)
    ugenidx = struct.unpack('>Q', packed_num)[0]
    s: str = f"{ugenidx:016x}{ugenid:016x}"
    # insert the - chars in the proper position
    if (len(s) != 32):
        log.warning(f'malformed GENID: "{s}"')
    result: str = s[0:8] + "-" + s[8:12] + "-" + s[12:16] + "-" + s[16:20] + "-" + s[20:32]
    return result


def parse_vm_affinity(s: str) -> str:
    if (not s or s.lower() == "all"):
        return ""
    # it seems that the vmx affinity string is a valid cpuset string
    return s


def walk_find(sourcepath: str, name: str) -> str:
    for (root, dirs, files) in os.walk(sourcepath, followlinks=True):
        for this in files:
            if (this == name):
                return os.path.join(root, name)
    return ""


# find a file referred to by the VMX file
def find_file_ref(name: str, match: str, datastore: tuple, recurse: bool) -> list:
    sourcepath: str = match
    sourcefile: str = ""
    pathname: str = os.path.join(sourcepath, name)
    if (os.path.exists(pathname)):
        sourcefile = pathname
    elif (recurse):
        sourcefile = walk_find(sourcepath, name)
    if (not sourcefile):
        return [ None, None ]
    log.debug("find_file_ref sourcefile %s sourcepath %s pathname %s", sourcefile, sourcepath, pathname)
    targetfile: str = os.path.join(datastore[1], os.path.relpath(sourcefile, datastore[0]))
    log.debug("find_file_ref targetfile %s", targetfile)
    return [ sourcefile, targetfile ]


def parse_vmx(f, d: defaultdict) -> None:
    while (True):
        line: str = f.readline()
        if (line == ""):        # EOF
            return
        line = line.strip()
        if (line == "" or line[0] == "#" or line[0] == "!"):
            continue            # ignore
        offset: int
        try:
            offset = line.index("=")
        except:
            offset = -1
        if (offset < 0):
            continue            # no =, malformed line
        name : str = line[0:offset]
        name = name.strip().lower()

        value : str = line[offset + 1:]
        value = value.strip()
        value = value.strip('"') # remove enclosing double quotes if any
        d[name] = value


def translate_scsi_controller_model(model: str) -> str:
    translator: defaultdict = defaultdict(str, {
        "":           "buslogic",
        "auto":       "auto",
        "lsilogic":   "lsilogic",
        "lsisas1068": "lsisas1068",
        "pvscsi":     "virtio-scsi"
    })
    return translate(translator, model)


def find_disk_controllers(d: defaultdict, interface: str) -> dict:
    controllers: defaultdict = defaultdict(str)
    for x in range(4):               # from "How Storage Controller Technology Works" VSphere7 docs
        if not (parse_boolean(d[f"{interface}{x}.present"])):
            continue
        model: str = ""
        if (interface == "scsi"):    # Only SCSI seems to have virtualdev
            model = translate_scsi_controller_model(d[f"{interface}{x}.virtualdev"])
        controllers[x] = { "x": x, "model": model }
    return controllers


def find_disks(d: defaultdict, datastores: dict, interface: str, controllers: dict, translate_qcow2: bool) -> list:
    disks: list = []
    for x in range(4):
        if (x not in controllers) and (interface != "ide"):  # IDE does not show explicit controllers entries
            continue
        for y in range(30):           # max is from SATA ("How Storage Controller Technology Works" VSphere7)
            if not (parse_boolean(d[f"{interface}{x}:{y}.present"])):
                continue
            if (interface == "ide"):  # insert IDE Controller
                controllers[x] = { "x": x, "model": "" }
            disk: dict = {
                "bus": interface, "x": x, "y": y,
                "device": '', "driver": '',
<<<<<<< HEAD
                "cache": '', "path" : '',
                "os": { "name": '', "osinfo": '' }
=======
                "cache": '', "path": [ None, None ] ,
                "os": { "name": '', "osinfo": '', "date": '' }
>>>>>>> 802c0dbd
            }
            t: str = d[f"{interface}{x}:{y}.devicetype"].lower()
            disk["device"] = "cdrom" if ("cdrom" in t) else "disk"
            disk["path"] = parse_filename_ref(d[f"{interface}{x}:{y}.filename"], datastores, translate_qcow2)
            #disk["driver"] = "block" if (disk["path"].startswith("/dev/")) else "file"
            disk["driver"] = "file"
            # XXX we never use the actual libvirt/qemu default, writeback?
            disk["cache"] = "writethrough" if (parse_boolean(d[f"{interface}{x}:{y}.writethrough"])) else "none"
<<<<<<< HEAD
            if (disk["path"]):
                disk["os"] = virt_inspector(disk["path"])
=======
            if (all(disk["path"])):
                disk["os"] = virt_inspector(disk["path"][0])
>>>>>>> 802c0dbd
            disks.append(disk)
    return disks


def find_sound(d: defaultdict) -> str:
    translator: defaultdict = defaultdict(str, {
        "": "default",
        "es1371":  "es1370",
        "hdaudio": "hda",
        "sb16":    "sb16",
    })
    if not (parse_boolean(d["sound.present"])):
        return ""
    if (parse_boolean(d["sound.autodetect"])):
        return "default"
    return translate(translator, d["sound.virtualdev"])


def translate_eth_model(model: str) -> str:
    translator: defaultdict = defaultdict(str, {
        "": "",            # default empty?
        "vlance": "pcnet", # for old 32bit OSes (win98)
        "e1000": "e1000",  # winxp, linux-2.4.19
        "e1000e": "e1000e",  # windows 8, server 2012
        "vmxnet": "virtio-net",   # convert PV to PV
        "vmxnet2": "virtio-net",  # convert PV to PV
        "vmxnet3": "virtio-net"   # convert PV to PV
    })
    return translate(translator, model)


def translate_eth_type(eth_type: str) -> str:
    translator: defaultdict = defaultdict(str, {
        "": "",
        "bridged": "bridge",
        "vmnet0": "bridge",
        "hostonly": "user",
        "vmnet1": "user",
        "nat": "network=default",
        "vmnet8": "network=default",
    })
    return translate(translator, eth_type)


def translate_eth_address_type(addr_type: str) -> str:
    translator: defaultdict = defaultdict(str, {
        "": "",
        "vpx": ".generatedaddress",
        "generated": ".generatedaddress",
        "static": ".address"
    })
    return translate(translator, addr_type)


def find_eths(d: defaultdict, interface: str) -> list:
    eths: list = []
    for x in range(10):
        if not (parse_boolean(d[f"{interface}{x}.present"])):
            continue
        eth: defaultdict = defaultdict(str)
        s: str = f"{interface}{x}"
        eth["x"] = str(x) # XXX unused XXX
        eth["type"] = translate_eth_type(d[s + ".connectiontype"])
        eth["model"] = translate_eth_model(d[s + ".virtualdev"])
        eth["name"] = d[s + ".networkname"] # XXX unused XXX
        addr_type: str = translate_eth_address_type(d[s + ".addresstype"])
        if (addr_type):
            eth["mac"] = d[s + addr_type]
        else:
            eth["mac"] = d[s + ".address"]
            if not (eth["mac"]):
                eth["mac"] = d[s + ".generatedaddress"]
        eth["addr_type"] = addr_type
        eths.append(eth)
    return eths

### emulation targets for disks and networks

# def translate_disk_target(s: str) -> str:
#     translator: defaultdict = defaultdict(str, {
#         "":           "",
#         "scsi":       "virtio",
#         "sata":       "virtio",
#         "ide":        "ide",
#         "nvme":       "virtio"
#     })
#     return translate(translator, s);

def guestfs_adjust(path: str, nbd: bool) -> bool:
    args: list = [ "guestfs_adjust.py", "-n" if (nbd) else "-f", path ]
    v: int = 0; q: int = 0; i: int

    if (log.level < logging.WARNING):
        v = (logging.WARNING - log.level) // 10
    if (log.level > logging.WARNING):
        q = (log.level - logging.WARNING) // 10
    for i in range(v):
        args.append("-v")
    for i in range(q):
        args.append("-q")

    log.debug("%s", args)
    p = subprocess.Popen(args, stdout=subprocess.PIPE, encoding='utf-8')
    (s, _) = p.communicate()

    if (p.returncode != 0):
        return False
    return True


<<<<<<< HEAD
def translate_convert_path(sourcepath: str, qcow_mode: int, datastores: dict, use_v2v: int, osd: dict) -> str:
    targetpath: str = sourcepath
=======
def convert_path(sourcepath: str, targetpath: str, qcow_mode: int, datastores: dict, use_v2v: bool) -> str:
>>>>>>> 802c0dbd
    is_qcow: int = 0
    if (qcow_mode >= 1):
        vmdk: str = targetpath
        (match, is_qcow) = re.subn(r"\.vmdk$", ".qcow2", vmdk, count=1, flags=re.IGNORECASE)
        if (is_qcow == 1):
            targetpath = match

    os.makedirs(os.path.dirname(targetpath), exist_ok=True)
    if (qcow_mode <= 1):
        # we need to create a pseudo disk for the virt install command to succeed
        if (not os.path.exists(targetpath)):
            open(targetpath, 'a').close()
        return targetpath

    # CONVERSION / MOVE asked
    assert(qcow_mode >= 2)
    if (is_qcow):
        if (osd["name"]):
            if (use_v2v == 1):
                v2v_img_convert(sourcepath, targetpath)
            elif (use_v2v == 0):
                qemu_img_convert(sourcepath, targetpath)
            elif (use_v2v == -1):
                qemu_nbd_convert(sourcepath, targetpath, True)
            else:
                assert(0) # unhandled use_v2v value
        else:
            qemu_nbd_convert(sourcepath, targetpath, False)

    elif (targetpath != sourcepath):
        try:
            if (filecmp.cmp(sourcepath, targetpath, shallow=True)):
                log.info("disk already found at %s, no need to copy.", targetpath)
                return targetpath
        except:
            log.info("could not compare to %s, assume we need to copy.", targetpath)

        log.info("copy non-VMDK disk to %s", targetpath)
        # use copy2 so we try to preserve modification time.
        shutil.copy2(sourcepath, targetpath)

    return targetpath


def virt_install(vinst_version: float, qcow_mode: int, datastores: dict, use_v2v: int, fidelity: bool,
                 xml_name: str, vmx_name: str,
                 name: str, memory: int,
                 cpu: dict,
                 vcpus: int, sockets: int, cores: int, threads: int, vm_affinity: str,
                 iothreads: int,
                 genid: str, sysinfo: str,
                 uefi: str, nvram: list,
                 svga: bool, svga_memory: int, vga: bool,
                 sound: str,
                 disk_ctrls: dict, disks: list, floppys: list,
                 eths: list) -> None:
    ### GENERAL SECTION - General Options for selecting the main functionality ###
    args: list = [ "virt-install", "--print-xml", "--dry-run", "--noautoconsole", "--check", "all=off" ]
    args.extend(["--virt-type", "kvm"])

    # for Windows 2012, "PC" is necessary to boot, with legacy BIOS, and "fidelity" mode MUST be used
    # otherwise the OS will detect the hardware change and refuse to start.
    args.extend(["--machine", "q35" if (uefi) else "pc"])

    # Starting with virt-install 4.0.0 providing osinfo is REQUIRED which breaks scripts,
    # and especially unfriendly with our import use case.
    # To avoid this there is an environment variable to set, VIRTINSTALL_OSINFO_DISABLE_REQUIRE=1
    # but it emits a warning. Disable the check explicitly via cmdline option instead.
    # sub_env = os.environ.copy()
    # sub_env["VIRTINSTALL_OSINFO_DISABLE_REQUIRE"] = "1"
    if (vinst_version >= 4.0):
        args.extend(["--os-variant", "detect=on,require=off"])

    ### MAIN VM INFO SECTION - Fundamental VM Options are set here ###
    if (name):
        args.extend(["--name", name])
    assert(memory > 0)
    args.extend(["--memory", f"{memory}"])
    assert(cpu["model"])

    cpu_str: str = cpu["model"]
    if (vinst_version >= 4.0 and cpu["model"] == "host-passthrough"):
        cpu_str += ",check=none,migratable=on"
    args.extend(["--cpu", cpu_str])

    assert(vcpus > 0 and sockets > 0 and cores > 0 and threads > 0)
    vcpu_str = f"{vcpus},sockets={sockets},cores={cores},threads={threads}"
    if (fidelity and vm_affinity):
        vcpu_str += f",cpuset={vm_affinity}"
    args.extend(["--vcpus", vcpu_str])
    assert(iothreads > 0)
    args.extend(["--iothreads", f"{iothreads}"])

    ### FIRMWARE and BOOT SECTION - BIOS, UEFI, etc ###
    if (uefi):
        args.extend(["--boot", f"{uefi}"])

    ### XXX not safe, removed to avoid destroying nvram XXX ###
    ### we'd need to convert from the VMWare nvram format ###
    #
    #if (nvram):
    #    args.extend(["--boot", f"nvram={nvram}"])

    if (genid):
        args.extend(["--metadata", f"genid={genid}"])
    if (sysinfo):
        args.extend(["--sysinfo", sysinfo])

    ### MULTIMEDIA SECTION - display, graphics, sound ###
    args.extend(["--graphics", "vnc"])

    args.append("--video")

    if (vga):
        args.append("model.type=vga")
    elif (svga):
        args.append("model.type=cirrus")
    else:
        args.append("model.type=none")

    if (sound):
        args.extend(["--sound", f"model={sound}"])

    ### DISKS AND CONTROLLERS SECTION ###
    s: str; model: str; device: str; driver: str; path: str
    if (fidelity):
        # only in fidelity mode we explicitly add controllers as present in the original config file,
        # only translating VMWare PV to Virtio PV (pvscsi to virtio-scsi).
        # Otherwise we let libvirt add controllers and use virtio-blk for everything we can.
        for interface in disk_ctrls:
            # only 1 IDE controller is supported by virt-install/libvirt,
            # we will have this automatically inserted if targeted by a disk
            # so we omit it here.
            if (interface == "ide"):
                continue
            ### XXX libvirt does not support nvme, so we add them as virtio disks ###
            if (interface == "nvme"):
                continue
            ctrls: dict = disk_ctrls[interface]
            for index in ctrls:
                ctrl = ctrls[index]
                s = f"type={interface},index={index}"
                model = ctrl["model"]
                if (model):
                    s += f",model={model}"
                args.extend(["--controller", s])

    for disk in disks:
        x: int = disk["x"]
        y: int = disk["y"]
        device = disk["device"]
        paths: tuple = disk["path"]
        start_time: float = time.perf_counter()
<<<<<<< HEAD
        path = translate_convert_path(sourcepath, qcow_mode, datastores, use_v2v, disk["os"])
=======
        path = convert_path(paths[0], paths[1], qcow_mode, datastores, use_v2v)

>>>>>>> 802c0dbd
        if (qcow_mode >= 2):
            end_time: float = time.perf_counter();
            elapsed: float = end_time - start_time
            if (elapsed > 0.0):
                targetstat = os.stat(path)
                targetsize = targetstat.st_blocks * 512 // (1024 * 1024)
                log.info("%s MiB in %s sec = %s MiB/s",
                         targetsize, elapsed, targetsize // elapsed)

        bus: str = disk["bus"]
        cache: str = disk["cache"]
        driver = disk["driver"]
        target: str
        if (fidelity or device == "cdrom"):
            target = "virtio" if (bus == "nvme") else bus
        else:
            target = "virtio"
        s = f"device={device},path={path},target.bus={target},driver.cache={cache}"
        if (vinst_version >= 3.0):
            s += f",type={driver}"
        args.extend(["--disk", s])

    for paths in floppys:
        if not all (paths):
            continue
        device = "floppy"
        path = paths[1]
        driver = "file"

        s = f"device={device},path={path}"
        if (vinst_version >= 3.0):
            s += f",type={driver}"
        args.extend(["--disk", s])

    if not disks and not floppys[0] and not floppys[1]:
        args.extend(["--disk", "none"])

    ### NETWORKS ###

    for eth in eths:
        s = eth["type"]
        model = eth["model"]
        mac: str = eth["mac"]
        if (model):
            s += f",model={model}"
        if (mac and eth["addr_type"] == ".address"):
            s += f",mac={mac}"
        args.extend(["--network", s])

    ### COMMUNICATIONS, GUEST-AGENT ###
    args.extend(["--vsock", "cid.auto=yes"])
    args.extend(["--controller", "type=virtio-serial,model=virtio"])
    args.extend(["--channel", "unix,mode=bind,target_type=virtio,name=org.qemu.guest_agent.0"])
    # allow copypaste to work (XXX does not really work for me XXX)
    args.extend(["--channel", "qemu-vdagent,source.clipboard.copypaste=on,target.type=virtio"])

    ### MISCELLANEOUS DEVICES ###
    args.extend(["--rng", "/dev/urandom"])
    args.extend(["--memballoon", "none"])

    log.debug("%s", args)

    ### WRITE THE RESULTING DOMAIN XML ###
    xml_file = open(xml_name, 'w', encoding="utf-8") if (xml_name) else sys.stdout
    try:
        subprocess.run(args, stdout=xml_file, check=True, encoding='utf-8')
    except:
        log.critical(" ".join(args))
        sys.exit(1)

    if (xml_name):
        xml_file.close()


# detect virt-install version only considering major.minor
def detect_vinst_version() -> float:
    s: str = ""
    args: list = [ "virt-install", "--version" ]

    log.debug("%s", args)
    p = subprocess.Popen(args, stdout=subprocess.PIPE, encoding='utf-8')
    (s, _) = p.communicate()
    m = re.match(r"^(\d+\.\d+)", s)
    if not (m):
        log.critical("failed to detect virt-install version: %s", s)
        sys.exit(1)
    v: float = float(m.group(1)) or 0
    if (v < 2.2):
        log.critical("virt-install version >= 2.2.0 is required for this command to work")
        sys.exit(1)
    if (v < 4.0):
        log.warning("virt-install version >= 4.0.0 is recommended for best results")
    log.info("virt-install: detected version %s", v)
    return v


# detect guestfs_adjust version only considering major.minor
def detect_guestfs_adjust_version() -> float:
    s: str = ""
    args: list = [ "guestfs_adjust.py", "--version" ]

    log.debug("%s", args)
    p = subprocess.Popen(args, stdout=subprocess.PIPE, encoding='utf-8')
    (s, _) = p.communicate()
    m = re.match(r"^(\d+\.\d+)", s)
    if not (m):
        log.critical("failed to detect guestfs_adjust version: %s", s)
        sys.exit(1)
    v: float = float(m.group(1)) or 0
    log.info("guestfs_adjust: detected version %s", v)
    return v


def is_dir(string: str) -> bool:
    try:
        if (os.path.isdir(string)):
            return True
    except:
        log.warning("could not stat %s", string)

    return False


def get_options(argc: int, argv: list) -> tuple:
    global log
    use_v2v: int = 1
    parser: argparse.ArgumentParser = argparse.ArgumentParser(
        prog='vmx2xml.py',
        description="converts a VMX Virtual Machine definition into a libvirt XML domain file\n"
        "and optionally translates and converts datastores.\n",
        usage="%(prog)s [options]\n"
        "\n"
        "INPUT DATASTORES: by default the directory containing the input VMX and its parent are used as the input datastore.\n"
        "OUTPUT DATASTORES: by default the directory containing the output XML and its parent is used as the output datastore.\n\n"
        "To add further datastores provide multiple -d options, for example:\n\n"
        "-d /vmfs/volumes/datastore2/,/share/volumes/datastore2/=/share/libvirt-datastore2/\n"
        "...\n\n"
        "All references in the VMX file to paths starting with '/vmfs/volumes/datastore2/' will be translated to\n"
        "'/share/volumes/datastore2', assuming the path is reachable on this host.\n\n"
        "The file will then be copied or converted to /share/libvirt-datastore2/\n\n"
        "The ',' input reference translation could be omitted if this host sees /vmfs/volumes/datastore2/ as the same path:\n"
        "-d /vmfs/volumes/datastore2/=/vmfs/volumes/libvirt-isos/\n"
        "The '=' output translation can also be omitted when input datastore is the same as the output:\n"
        "-d /vmfs/volumes/isos,/share/volumes/isos/\n\n"
        "There is no translation of the output path to output xml reference, so ensure the output datastore path is final.\n\n"
        "The simplest scenario is where all volumes can be reached via /vmfs/volumes/, and need to be translated to the same path:\n\n"
        "-d /vmfs/volumes/=/vmfs/libvirt-volumes/\n\n"
    )
    parser.add_argument('-v', '--verbose', action='count', default=0, help='can be specified up to 2 times')
    parser.add_argument('-q', '--quiet', action='count', default=0, help='can be specified up to 2 times')
    parser.add_argument('-V', '--version', action='version', version=program_version)
    parser.add_argument('-o', '--output-xml', action='store', help='output libvirt XML file', required=True)
    parser.add_argument('-f', '--filename', metavar="VMXFILE", action='store', required=True,
                        help='the VMX description file to be converted. Its directory is added to input datastores')
    parser.add_argument('-t', '--translate-qcow2', action='store_true', help='translate path references from .vmdk to .qcow2')
    parser.add_argument('-c', '--convert-disks', action='store_true', help='convert and move disk contents across datastores (implies -t)')
    parser.add_argument('-O', '--overwrite', action='store_true', help='run even when the output xml already exists (overwrite)')
<<<<<<< HEAD
    parser.add_argument('-x', '--experimental', action='store_true', help='use experimental old conversion method (qemu-img)')
    parser.add_argument('-y', '--experimental2', action='store_true', help='use experimental new conversion method (qemu-nbd)')
    parser.add_argument('-d', '--translate-datastore', metavar="DS1=DS2", action='append',
                        help='(can be specified multiple times) translate all paths containing DS1 with DS2')
=======
    parser.add_argument('-x', '--experimental', action='store_true', default=False, help='use experimental conversion method (only for linux guests')
    parser.add_argument('-d', '--datastore', metavar="RIDS,IDS=ODS", action='append',
                        help='(can be specified multiple times) translate references starting with RIDS to IDS, then convert to ODS')
>>>>>>> 802c0dbd
    parser.add_argument('-F', '--fidelity', action='store_true', help='configuration fidelity mode. Default is to privilege performance')

    args: argparse.Namespace = parser.parse_args()
    if (args.experimental and args.experimental2):
        log.critical("cannot specify both -x and -y at the same time.")
        sys.exit(1)
    if (args.experimental):
        use_v2v = 0
    elif (args.experimental2):
        use_v2v = -1
    if (args.verbose and args.quiet):
        log.critical("cannot specify both --verbose and --quiet at the same time.")
        sys.exit(1)
    if (args.verbose > 2):
        args.verbose = 2
    if (args.quiet > 2):
        args.quiet = 2
    loglevel: int = logging.WARNING - (args.verbose * 10) + (args.quiet * 10)

    log.setLevel(loglevel)
    handler = logging.StreamHandler()
    handler.setFormatter(logging.Formatter(fmt='%(message)s'))
    log.addHandler(handler)

    vmx_name: str = args.filename
    xml_name: str = args.output_xml
    fidelity: bool = args.fidelity

    vmxdir: str = os.path.dirname(os.path.abspath(vmx_name))
    xmldir: str = os.path.dirname(os.path.abspath(xml_name))
    os.makedirs(xmldir, exist_ok=True)

    datastores: defaultdict = defaultdict(str, {
        ".": (vmxdir, xmldir),
        "..": (os.path.dirname(vmxdir), os.path.dirname(xmldir))
    })

    if (args.datastore):
        for i in range(0, len(args.datastore)):
            (fro, match_eq, targetpath) = args.datastore[i].partition("=")
            (ref, match_cm, sourcepath) = fro.partition(",")
            if (not match_cm):
                sourcepath = ref
            if (not match_eq):
                targetpath = sourcepath
            datastores[ref] = (sourcepath, targetpath)

    qcow_mode: int = 2 if (args.convert_disks) else 1 if (args.translate_qcow2) else 0
    overwrite: bool = args.overwrite

    log.debug("[OPTIONS] vmx_name=%s xml_name=%s qcow_mode:%s datastores:%s usev2v:%s overwrite:%s fidelity:%s",
              vmx_name, xml_name, qcow_mode, datastores, use_v2v, overwrite, fidelity)

    if (os.path.exists(xml_name)):
        if (not overwrite):
            log.warning("%s exists, skipping", xml_name)
            sys.exit(0)
        log.warning("%s exists, overwriting", xml_name)

    return (vmx_name, xml_name, qcow_mode, datastores, use_v2v, fidelity)


def main(argc: int, argv: list) -> int:
    (vmx_name, xml_name, qcow_mode, datastores, use_v2v, fidelity) = get_options(argc, argv)

    vinst_version: float = detect_vinst_version()
    adjust_version: float = detect_guestfs_adjust_version()

    vmx_file = open(vmx_name, 'r', encoding="utf-8")
    d : defaultdict = defaultdict(str)
    parse_vmx(vmx_file, d)
    vmx_file.close()

    name: str = d["displayname"]
    if (name):
        log.debug("[NAME] %s", name)

    memory: int = int(d["memsize"] or 1024)
    if (memory):
        log.debug("[MEMORY] %s", memory)

    genid: str = parse_genid(int(d["vm.genid"] or 0), int(d["vm.genidx"] or 0))
    if (genid):
        log.debug("[GENID] %s", genid)

    # SMBIOS.reflectHost = "TRUE"
    # SMBIOS.noOEMStrings = "TRUE"
    # smbios.addHostVendor = "TRUE"
    sysinfo: str = "host" if (parse_boolean(d["smbios.reflectHost"])) else ""
    if (sysinfo):
        log.debug("[SYSINFO] %s", sysinfo)

    vcpus: int = int(d["numvcpus"] or 0)
    if (vcpus < 1):
        vcpus = 1
    corespersocket: int = int(d["cpuid.corespersocket"] or 0)
    if (corespersocket < 1):
        corespersocket = 1

    sockets: int = vcpus // corespersocket
    cores: int = corespersocket
    threads: int = 1
    if (sockets < 1):
        sockets = 1
    assert(vcpus == sockets * cores)
    log.debug("[VCPUS] %d,sockets=%d,cores=%d,threads=%d", vcpus, sockets, cores, threads)

    # Jim suggests using host-passthrough migratable=on rather than host-model
    cpu_model: str = "host-passthrough"
    cpu_check: str = "none"
    cpu_migratable: str = "on"
    cpu: dict = { "model": cpu_model, "check": cpu_check, "migratable": cpu_migratable }
    iothreads: int = vcpus # XXX forgot the rule of thumb to set this
    vm_affinity: str = parse_vm_affinity(d["sched.cpu.affinity"])

    uefi: str = ""
    if (d["firmware"] == "efi"):
        uefi = "uefi"
        if (vinst_version >= 4.0):
            if (parse_boolean(d["uefi.secureboot.enabled"])):
                uefi += ",firmware.feature0.name=secure-boot,firmware.feature0.enabled=yes"
            else:
                uefi += ",firmware.feature0.name=secure-boot,firmware.feature0.enabled=no"

    nvram: list = parse_filename_ref(d["nvram"], datastores, (qcow_mode >= 1))
    if (uefi):
        log.debug("[UEFI] %s", uefi)

    # ignore for now
    # guestos: str = parse_guestos(d["guestos"])

    svga: bool = parse_boolean(d["svga.present"])
    svga_memory: int = int(d["svga.vramsize"] or 0) // 1024
    vga: bool = parse_boolean(d["svga.vgaonly"])
    if (vga):
        log.debug("[VGA]")
    elif (svga):
        log.debug("[SVGA] %d", svga_memory)

    sound: str = find_sound(d)
    if (sound):
        log.debug("[SOUND] %s", sound)

    # these interface names are used in vmware for disks
    disk_ctrls: dict = { "scsi": {}, "sata": {}, "nvme": {}, "ide": {} }
    disks: list = []
    for interface in disk_ctrls:
        disk_ctrls[interface] = find_disk_controllers(d, interface)
        disks.extend(find_disks(d, datastores, interface, disk_ctrls[interface], qcow_mode >= 1))

    floppys: list = [ [None, None], [None, None] ]
    for i in range(2):
        floppys[i] = parse_filename_ref(d[f"floppy{i}.filename"], datastores, qcow_mode >= 1)

    eths: list = find_eths(d, "ethernet")

    log.debug("%s", disk_ctrls)
    log.debug("%s", disks)
    log.debug("%s", floppys)
    log.debug("%s", eths)

    # run virt-install to generate the xml
    virt_install(vinst_version, qcow_mode, datastores, use_v2v, fidelity,
                 xml_name, vmx_name,
                 name, memory,
                 cpu,
                 vcpus, sockets, cores, threads, vm_affinity,
                 iothreads,
                 genid, sysinfo,
                 uefi, nvram,
                 svga, svga_memory, vga,
                 sound,
                 disk_ctrls, disks, floppys,
                 eths)
    return 0


sys.exit(main(len(sys.argv), sys.argv))<|MERGE_RESOLUTION|>--- conflicted
+++ resolved
@@ -371,13 +371,8 @@
             disk: dict = {
                 "bus": interface, "x": x, "y": y,
                 "device": '', "driver": '',
-<<<<<<< HEAD
-                "cache": '', "path" : '',
+                "cache": '', "path": [ None, None ] ,
                 "os": { "name": '', "osinfo": '' }
-=======
-                "cache": '', "path": [ None, None ] ,
-                "os": { "name": '', "osinfo": '', "date": '' }
->>>>>>> 802c0dbd
             }
             t: str = d[f"{interface}{x}:{y}.devicetype"].lower()
             disk["device"] = "cdrom" if ("cdrom" in t) else "disk"
@@ -386,13 +381,8 @@
             disk["driver"] = "file"
             # XXX we never use the actual libvirt/qemu default, writeback?
             disk["cache"] = "writethrough" if (parse_boolean(d[f"{interface}{x}:{y}.writethrough"])) else "none"
-<<<<<<< HEAD
-            if (disk["path"]):
-                disk["os"] = virt_inspector(disk["path"])
-=======
             if (all(disk["path"])):
                 disk["os"] = virt_inspector(disk["path"][0])
->>>>>>> 802c0dbd
             disks.append(disk)
     return disks
 
@@ -503,19 +493,7 @@
     return True
 
 
-<<<<<<< HEAD
-def translate_convert_path(sourcepath: str, qcow_mode: int, datastores: dict, use_v2v: int, osd: dict) -> str:
-    targetpath: str = sourcepath
-=======
-def convert_path(sourcepath: str, targetpath: str, qcow_mode: int, datastores: dict, use_v2v: bool) -> str:
->>>>>>> 802c0dbd
-    is_qcow: int = 0
-    if (qcow_mode >= 1):
-        vmdk: str = targetpath
-        (match, is_qcow) = re.subn(r"\.vmdk$", ".qcow2", vmdk, count=1, flags=re.IGNORECASE)
-        if (is_qcow == 1):
-            targetpath = match
-
+def convert_path(sourcepath: str, targetpath: str, qcow_mode: int, datastores: dict, use_v2v: bool, osd: dict) -> str:
     os.makedirs(os.path.dirname(targetpath), exist_ok=True)
     if (qcow_mode <= 1):
         # we need to create a pseudo disk for the virt install command to succeed
@@ -525,6 +503,8 @@
 
     # CONVERSION / MOVE asked
     assert(qcow_mode >= 2)
+    is_qcow: True if (re.match(r"\.qcow2$", targetpath)) else False
+
     if (is_qcow):
         if (osd["name"]):
             if (use_v2v == 1):
@@ -546,7 +526,7 @@
         except:
             log.info("could not compare to %s, assume we need to copy.", targetpath)
 
-        log.info("copy non-VMDK disk to %s", targetpath)
+        log.info("copy to non-QCOW target %s", targetpath)
         # use copy2 so we try to preserve modification time.
         shutil.copy2(sourcepath, targetpath)
 
@@ -662,12 +642,7 @@
         device = disk["device"]
         paths: tuple = disk["path"]
         start_time: float = time.perf_counter()
-<<<<<<< HEAD
-        path = translate_convert_path(sourcepath, qcow_mode, datastores, use_v2v, disk["os"])
-=======
-        path = convert_path(paths[0], paths[1], qcow_mode, datastores, use_v2v)
-
->>>>>>> 802c0dbd
+        path = convert_path(paths[0], paths[1], qcow_mode, datastores, use_v2v, disk["os"])
         if (qcow_mode >= 2):
             end_time: float = time.perf_counter();
             elapsed: float = end_time - start_time
@@ -825,16 +800,10 @@
     parser.add_argument('-t', '--translate-qcow2', action='store_true', help='translate path references from .vmdk to .qcow2')
     parser.add_argument('-c', '--convert-disks', action='store_true', help='convert and move disk contents across datastores (implies -t)')
     parser.add_argument('-O', '--overwrite', action='store_true', help='run even when the output xml already exists (overwrite)')
-<<<<<<< HEAD
     parser.add_argument('-x', '--experimental', action='store_true', help='use experimental old conversion method (qemu-img)')
     parser.add_argument('-y', '--experimental2', action='store_true', help='use experimental new conversion method (qemu-nbd)')
-    parser.add_argument('-d', '--translate-datastore', metavar="DS1=DS2", action='append',
-                        help='(can be specified multiple times) translate all paths containing DS1 with DS2')
-=======
-    parser.add_argument('-x', '--experimental', action='store_true', default=False, help='use experimental conversion method (only for linux guests')
     parser.add_argument('-d', '--datastore', metavar="RIDS,IDS=ODS", action='append',
                         help='(can be specified multiple times) translate references starting with RIDS to IDS, then convert to ODS')
->>>>>>> 802c0dbd
     parser.add_argument('-F', '--fidelity', action='store_true', help='configuration fidelity mode. Default is to privilege performance')
 
     args: argparse.Namespace = parser.parse_args()
